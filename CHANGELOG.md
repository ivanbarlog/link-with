--- conflicted
+++ resolved
@@ -1,4 +1,3 @@
-<<<<<<< HEAD
 # 1.0.0
 
 - feat: add support for `npm` alongside with `yarn v1`
@@ -6,11 +5,10 @@
 - feat: switch to `esm`
 - chore: upgrade dependencies
 - BREAKING: requires Node v18 or newer
-=======
+
 # 0.4.0
 
 - feat: support non-workspace packages
->>>>>>> 138772ab
 
 # 0.3.0
 
